<<<<<<< HEAD
"""
This module provides some useful tools for ``vcs`` like annotate/diff html
output. It also includes some internal helpers.
"""

=======
>>>>>>> ab7ae314
import time
def makedate():
    lt = time.localtime()
    if lt[8] == 1 and time.daylight:
        tz = time.altzone
    else:
        tz = time.timezone
    return time.mktime(lt), tz<|MERGE_RESOLUTION|>--- conflicted
+++ resolved
@@ -1,11 +1,8 @@
-<<<<<<< HEAD
 """
 This module provides some useful tools for ``vcs`` like annotate/diff html
 output. It also includes some internal helpers.
 """
 
-=======
->>>>>>> ab7ae314
 import time
 def makedate():
     lt = time.localtime()
