--- conflicted
+++ resolved
@@ -8,32 +8,26 @@
 
 :author: marcink,lukaszb
 """
+import os
+import re
+import time
+import datetime
+import posixpath
+
 from mercurial import ui
 from mercurial.context import short
-from mercurial.error import RepoError, RepoLookupError
+from mercurial.error import RepoError, RepoLookupError, Abort
 from mercurial.localrepo import localrepository
 from mercurial.node import hex
+from mercurial.commands import clone, pull
+
 from vcs.backends.base import BaseRepository, BaseChangeset
 from vcs.exceptions import RepositoryError, ChangesetError
 from vcs.nodes import FileNode, DirNode, NodeKind, RootNode, RemovedFileNode
 from vcs.utils.lazy import LazyProperty
 from vcs.utils.ordered_dict import OrderedDict
 from vcs.utils.paths import abspath, get_dirs_for_path
-import datetime
-import os
-import posixpath
-import re
-import time
-
-<<<<<<< HEAD
-=======
-from mercurial import ui
-from mercurial.context import short
-from mercurial.localrepo import localrepository
-from mercurial.error import RepoError, RepoLookupError
-from mercurial.node import hex
-from mercurial.commands import clone, pull
->>>>>>> 02f7a731
+
 
 class MercurialRepository(BaseRepository):
     """
@@ -49,7 +43,7 @@
         :param create=False: if set to True, would try to craete repository if
            it does not exist rather than raising exception
         :param baseui=None: user data
-        :param clone_url=None: url which repository would be cloned from
+        :param clone_url=None: would try to clone repository from given location
         """
 
         self.path = abspath(repo_path)
@@ -68,7 +62,7 @@
         if not self.revisions:
             return {}
         sortkey = lambda ctx: ctx[1]._ctx.rev()
-        s_branches = sorted([(name, self.get_changeset(short(head))) for 
+        s_branches = sorted([(name, self.get_changeset(short(head))) for
             name, head in self.repo.branchtags().items()], key=sortkey,
             reverse=True)
         return OrderedDict((name, cs.raw_id) for name, cs in s_branches)
@@ -79,7 +73,7 @@
             return {}
 
         sortkey = lambda ctx: ctx[1]._ctx.rev()
-        s_tags = sorted([(name, self.get_changeset(short(head))) for 
+        s_tags = sorted([(name, self.get_changeset(short(head))) for
             name, head in self.repo.tags().items()], key=sortkey, reverse=True)
         return OrderedDict((name, cs.raw_id) for name, cs in s_tags)
 
@@ -89,12 +83,13 @@
         a localrepo object. If there is no repository in that path it will raise
         an exception unless ``create`` parameter is set to True - in that case
         repository would be created and returned.
-        If ``clone_url`` is given, would try to clone repository from the given
-        url first.
+        If ``clone_url`` is given, would try to clone repository from the
+        location.
         """
         try:
-            if clone_url is not None:
-                clone(self.baseui, clone_url, self.path)
+            if clone_url:
+                url = self._get_url(clone_url)
+                clone(self.baseui, url, self.path)
             self.repo = localrepository(self.baseui, self.path, create=create)
         except RepoError, err:
             if create:
@@ -104,17 +99,6 @@
                 msg = "Not valid repository at %s. Original error was %s"\
                     % (self.path, err)
             raise RepositoryError(msg)
-
-    def _get_repo_url(self, url):
-        """
-        Normalizes url.
-        """
-        url = str(url)
-        try:
-            url.index('://')
-        except ValueError:
-            url = '://'.join(('file', url))
-        return url
 
     @LazyProperty
     def description(self):
@@ -175,6 +159,16 @@
                                                 untrusted=True):
                 yield {"type" : i[0], "extension": i[1], "node": archive_name}
 
+    def _get_url(self, url):
+        """
+        Returns normalized url. If schema is not given, would fall to filesystem
+        (``file://``) schema.
+        """
+        url = str(url)
+        if url != 'default' and not '://' in url:
+            url = '://'.join(('file', url))
+        return url
+
     def get_changeset(self, revision=None):
         """
         Returns ``MercurialChangeset`` object representing repository's
@@ -209,16 +203,16 @@
                 break
             yield self.get_changeset(rev)
 
-    def pull(self, url='default'):
-        """
-        Extra method for easier ``pull`` capability. Mercurial allows to pull
-        changes from external location (i.e. from filesystem or over http
-        protocol).
-        """
-        if url != 'default':
-            url = self._get_repo_url(url)
-        print url
-        pull(self.baseui, self.repo, url)
+    def pull(self, url):
+        """
+        Tries to pull changes from external location.
+        """
+        url = self._get_url(url)
+        try:
+            pull(self.baseui, self.repo, url)
+        except Abort, err:
+            # Propagate error but with vcs's type
+            raise RepositoryError(str(err))
 
 class MercurialChangeset(BaseChangeset):
     """
