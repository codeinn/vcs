#!/usr/bin/env python
# encoding: utf-8
#
# Copyright (c) 2010 Marcin Kuzminski,Lukasz Balcerzak.  All rights reserved.
#
"""
Created on Apr 8, 2010

:author: marcink,lukaszb
"""
from itertools import chain

from vcs.utils.lazy import LazyProperty
from vcs.exceptions import ChangesetError
from vcs.exceptions import RepositoryError
from vcs.exceptions import NodeAlreadyAddedError
from vcs.exceptions import NodeAlreadyExistsError
from vcs.exceptions import NodeAlreadyRemovedError
from vcs.exceptions import NodeDoesNotExistError
from vcs.exceptions import NodeNotChangedError


class BaseRepository(object):
    """
    Base Repository for final backends

    :attribute: ``repo`` object from external api
    :attribute: revisions: list of all available revisions' ids, in ascending
      order
    :attribute: changesets: storage dict caching returned changesets
    :attribute: path: absolute local path to the repository
    :attribute: branches: branches as list of changesets
    :attribute: tags: tags as list of changesets
    """

    def __init__(self, repo_path, create=False, **kwargs):
        """
        Initializes repository. Raises RepositoryError if repository could
        not be find at the given ``repo_path``.

        :param repo_path: local path of the repository
        :param create=False: if set to True, would try to craete repository if
           it does not exist rather than raising exception
        """
        raise NotImplementedError

    def __str__(self):
        return '<%s at %s>' % (self.__class__.__name__, self.path)

    def __repr__(self):
        return self.__str__()

    def __len__(self):
        return self.count()

    @LazyProperty
    def name(self):
        """ This is name attribute """
        raise NotImplementedError

    @LazyProperty
    def owner(self):
        raise NotImplementedError

    @LazyProperty
    def description(self):
        raise NotImplementedError

    def is_valid(self):
        """
        Validates repository.
        """
        raise NotImplementedError

    def get_last_change(self):
        self.get_changesets(limit=1)

    #===========================================================================
    # CHANGESETS
    #===========================================================================

    def get_changeset(self, revision=None):
        """
        Returns instance of ``Changeset`` class. If ``revision`` is None, most
        recenent changeset is returned.
        """
        raise NotImplementedError

    def __iter__(self):
        """
        Allows Repository objects to be iterated.

        *Requires* implementation of ``__getitem__`` method.
        """
        for revision in reversed(self.revisions):
            yield self.get_changeset(revision)

    def get_changesets(self, limit=10, offset=None):
        """
        Return last n number of ``Changeset`` objects specified by limit
        attribute if None is given whole list of revisions is returned

        @param limit: int limit or None
        @param offset: int offset
        """
        raise NotImplementedError

    def __getslice__(self, i, j):
        """
        Convenient wrapper for ``get_changesets`` method. Those two are same:

        self[2:5] == self.get_changesets(offset=2, limit=3)
        """
        return self.get_changesets(offset=i, limit=j - i)

    def count(self):
        return len(self.revisions)

    def request(self, path, revision=None):
        chset = self.get_changeset(revision)
        node = chset.get_node(path)
        return node

    def walk(self, topurl='', revision=None):
        chset = self.get_changeset(revision)
        return chset.walk(topurl)

    # ========== #
    # COMMIT API #
    # ========== #

    @LazyProperty
    def in_memory_changeset(self):
        """
        Returns ``InMemoryChangeset`` object for this repository.
        """
        raise NotImplementedError

    def add(self, filenode, **kwargs):
        """
        Commit api function that will add given ``FileNode`` into this
        repository. If there is a file with same path already in repository,
        ``NodeAlreadyExistsError`` is raised.
        """
        raise NotImplementedError

    def remove(self, filenode, **kwargs):
        """
        Commit api function that will remove given ``FileNode`` into this
        repository. If there is no file with given path,
        ``NodeDoesNotExistError`` is raised.
        """
        raise NotImplementedError

    def commit(self, message, **kwargs):
        """
        Persists current changes made on this repository and returns newly
        created changeset. If no changed has been made, ``NothingChangedError``
        is raised.
        """
        raise NotImplementedError

    def get_state(self):
        """
        Returns dictionary with ``added``, ``changed`` and ``removed`` lists
        containing ``FileNode`` objects.
        """
        raise NotImplementedError


    # =========== #
    # WORKDIR API #
    # =========== #

    @LazyProperty
    def workdir(self):
        """
        Returns ``Workdir`` instance for this repository.
        """
        raise NotImplementedError


class BaseChangeset(object):
    """
    Each backend should implement it's changeset representation.

<<<<<<< HEAD
    :attribute: repository: repository object within which changeset exists
=======
    :attribute: id: may be raw_id or i.e. for mercurial's tip just ``tip``
    :attribute: raw_id: raw changeset representation (i.e. full 40 length sha
      for git backend) as string
    :attribute: short_id: shortened (if needed) version of raw_id; it would be
      simple shortcut for ``raw_id[:12]``
>>>>>>> 979fac82
    :attribute: revision: revision number as integer
    :attribute: files: list of ``Node`` objects with NodeKind.FILE
    :attribute: dirs: list of ``Node`` objects with NodeKind.DIR
    :attribute: nodes: combined list of ``Node`` objects
    :attribute: author: author of the changeset
    :attribute: message: message of the changeset
    :attribute: size: integer size in bytes
    :attribute: last: True if this is last changeset in repository, False
      otherwise; ``ChangesetError`` is raised if not related with repository
      object
    """

    def __str__(self):
        return '<%s at %s:%s>' % (self.__class__.__name__, self.revision,
            self.raw_id)

    def __repr__(self):
        return self.__str__()

    def __unicode__(self):
        return u'%s:%s' % (self.revision, self.short_id)

    @LazyProperty
    def last(self):
        """
        Returns True if this is last changeset in repository, False otherwise.
        Note that ChangesetError would be raised if object is not related with
        repository object.
        """
        if self.repository is None:
            raise ChangesetError("Cannot check if it's most recent revision")
        return self.revision == self.repository.revisions[-1]

    @LazyProperty
    def parents(self):
        """
        Returns list of parents changesets.
        """
        raise NotImplementedError

    @LazyProperty
    def id(self):
        """
        Returns string identifing this changeset.
        """
        raise NotImplementedError

    @LazyProperty
    def raw_id(self):
        """
        Returns raw string identifing this changeset.
        """
        raise NotImplementedError

    @LazyProperty
    def short_id(self):
        """
        Returns shortened version of ``raw_id`` attribute, as string,
        identifing this changeset, useful for web representation.
        """
        raise NotImplementedError

    @LazyProperty
    def revision(self):
        """
        Returns integer identifing this changeset.
        """
        raise NotImplementedError

    def get_file_content(self, path):
        """
        Returns content of the file at the given ``path``.
        """
        raise NotImplementedError

    def get_file_size(self, path):
        """
        Returns size of the file at the given ``path``.
        """
        raise NotImplementedError

    def get_file_message(self, path):
        """
        Returns message of the last commit related to file at the given
        ``path``.
        """
        raise NotImplementedError

    def get_file_changeset(self, path):
        """
        Returns last commit of the file at the given ``path``.
        """
        raise NotImplementedError

    def get_file_history(self, path):
        """
        Returns history of file as reversed list of ``Changeset`` objects for
        which file at given ``path`` has been modified.
        """
        raise NotImplementedError

    def get_nodes(self, path):
        """
        Returns combined ``DirNode`` and ``FileNode`` objects list representing
        state of changeset at the given ``path``. If node at the given ``path``
        is not instance of ``DirNode``, ChangesetError would be raised.
        """
        raise NotImplementedError

    def get_node(self, path):
        """
        Returns ``Node`` object from the given ``path``. If there is no node at
        the given ``path``, ``ChangesetError`` would be raised.
        """
        raise NotImplementedError

    @LazyProperty
    def root(self):
        """
        Returns ``RootNode`` object for this changeset.
        """
        return self.get_node('')

    @LazyProperty
    def added(self):
        """
        Returns list of added ``FileNode`` objects.
        """
        raise NotImplementedError

    @LazyProperty
    def changed(self):
        """
        Returns list of modified ``FileNode`` objects.
        """
        raise NotImplementedError

    @LazyProperty
    def removed(self):
        """
        Returns list of removed ``FileNode`` objects.
        """
        raise NotImplementedError

    def walk(self, topurl=''):
        """
        Similar to os.walk method. Insted of filesystem it walks through
        changeset starting at given ``topurl``.  Returns generator of tuples
        (topnode, dirnodes, filenodes).
        """
        topnode = self.get_node(topurl)
        yield (topnode, topnode.dirs, topnode.files)
        for dirnode in topnode.dirs:
            for tup in self.walk(dirnode.path):
                yield tup


class BaseWorkdir(object):
    """
    Working directory representation of single repository.

    :attribute: repository: repository object of working directory
    """

    def __init__(self, repository):
        self.repository = repository

    def get_added(self):
        """
        Returns list of ``FileNode`` objects marked as *new* in working
        directory.
        """
        raise NotImplementedError

    def get_changed(self):
        """
        Returns list of ``FileNode`` objects *changed* in working directory.
        """
        raise NotImplementedError

    def get_removed(self):
        """
        Returns list of ``RemovedFileNode`` objects marked as *removed* in
        working directory.
        """
        raise NotImplementedError

    def get_untracked(self):
        """
        Returns list of ``FileNode`` objects which are present within working
        directory however are not tracked by repository.
        """
        raise NotImplementedError

    def commit(self, message, **kwargs):
        """
        Commits local (from working directory) changes and returns newly created
        ``Changeset``. Updates repository's ``revisions`` list.

        :raises ``CommitError``: if any error occurs while committing
        """
        raise NotImplementedError

    def update(self, revision=None):
        """
        Fetches content of the given revision and populates it within working
        directory.
        """
        raise NotImplementedError


class BaseInMemoryChangeset(object):
    """
    Represents differences between repository's state (most recent head) and
    changes made *in place*.

    :attribute: repository: repository object of working directory
    :attribute: added: list of new ``FileNode`` objects going to be committed
    :attribute: changed: list of changed ``FileNode`` objects going to be
      committed
    :attribute: removed: list of ``RemovedFileNode`` objects marked to be
      removed
    """

    def __init__(self, repository):
        self.repository = repository
        self.added = []
        self.changed = []
        self.removed = []

    def add(self, *filenodes):
        """
        Marks given ``FileNode`` objects as *to be committed*.

        :raises ``NodeAlreadyExistsError``: if node with same path exists at
          latest changeset
        :raises ``NodeAlreadyAddedError``: if node with same path is already
          marked as *new*
        """
        try:
            tip = self.repository.get_changeset()
        except RepositoryError:
            tip = None
        for node in filenodes:
            if node.path in (n.path for n in self.added):
                raise NodeAlreadyAddedError("Such FileNode %s is already "
                    "marked for addition" % node.path)
            if tip:
                try:
                    tip.get_node(node.path)
                except ChangesetError:
                    pass
                else:
                    raise NodeAlreadyExistsError(str(node.path))
            self.added.append(node)

    def change(self, *filenodes):
        """
        Marks given ``FileNode`` objects to be *changed* in next commit.

        :raises ``ChangesetError``: if node doesn't exist in latest changeset or
          node with same path is already marked as *changed*.
        :raises ``RepositoryError``: if there are no changesets yet
        """
        tip = self.repository.get_changeset()
        for node in filenodes:
            if node.path in (n.path for n in self.changed):
                raise NodeAlreadyExistsError("Such FileNode %s is already "
                    "marked as changed" % node.path)
            try:
                old = tip.get_node(node.path)
                if old.content == node.content:
                    raise NodeNotChangedError(str(node.path))
            except ChangesetError:
                raise NodeDoesNotExistError(str(node.path))
            self.changed.append(node)

    def remove(self, *filenodes):
        """
        Marks given ``FileNode`` (or ``RemovedFileNode``) objects to be
        *removed* in next commit. If ``FileNode`` doesn't exists

        :raises ``ChangesetError``: if node does not exist in latest changeset
        :raises ``RepositoryError``: if there are no changesets yet
        :raises ``NodeAlreadyRemovedError``: if node has been already marked to
          be *removed*
        """
        tip = self.repository.get_changeset()
        for node in filenodes:
            try:
                tip.get_node(node.path)
            except ChangesetError:
                raise NodeDoesNotExistError(str(node.path))
            if node.path in (n.path for n in self.removed):
                raise NodeAlreadyRemovedError("Node is already marked to "
                    "for removal %s" % node.path)
            # We only mark node as *removed* - real removal is done by
            # commit method
            self.removed.append(node)

    def reset(self):
        """
        Resets this instance to initial state (cleans ``added``, ``changed`` and
        ``removed`` lists).
        """
        self.added = []
        self.changed = []
        self.removed = []

    def get_ipaths(self):
        """
        Returns generator of paths from nodes marked as added, changed or
        removed.
        """
        for node in chain(self.added, self.changed, self.removed):
            yield node.path

    def get_paths(self):
        """
        Returns list of paths from nodes marked as added, changed or removed.
        """
        return list(self.get_ipaths())

    def commit(self, message, **kwargs):
        """
        Commits local (from working directory) changes and returns newly created
        ``Changeset``. Updates repository's ``revisions`` list.

        :raises ``CommitError``: if any error occurs while committing
        """
        raise NotImplementedError
<|MERGE_RESOLUTION|>--- conflicted
+++ resolved
@@ -184,15 +184,12 @@
     """
     Each backend should implement it's changeset representation.
 
-<<<<<<< HEAD
     :attribute: repository: repository object within which changeset exists
-=======
     :attribute: id: may be raw_id or i.e. for mercurial's tip just ``tip``
     :attribute: raw_id: raw changeset representation (i.e. full 40 length sha
       for git backend) as string
     :attribute: short_id: shortened (if needed) version of raw_id; it would be
       simple shortcut for ``raw_id[:12]``
->>>>>>> 979fac82
     :attribute: revision: revision number as integer
     :attribute: files: list of ``Node`` objects with NodeKind.FILE
     :attribute: dirs: list of ``Node`` objects with NodeKind.DIR
@@ -259,6 +256,7 @@
     def revision(self):
         """
         Returns integer identifing this changeset.
+
         """
         raise NotImplementedError
 
