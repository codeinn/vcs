--- conflicted
+++ resolved
@@ -41,6 +41,7 @@
             self.head = self._repo.head()
         except KeyError:
             self.head = None
+        self.revisions = self._get_all_revisions()
         self.changesets = {}
 
     @LazyProperty
@@ -225,23 +226,21 @@
             id = self.revisions[rev_index]
             yield self.get_changeset(id)
 
-<<<<<<< HEAD
     @LazyProperty
     def in_memory_changeset(self):
         """
         Returns ``GitInMemoryChangeset`` object for this repository.
         """
         return GitInMemoryChangeset(self)
-=======
+
     def pull(self, url):
         """
         Tries to pull changes from external location.
         """
         url = self._get_url(url)
-        cmd = 'pull %s master' % url
+        cmd = 'pull "%s" master' % url
         # If error occurs run_git_command raises RepositoryError already
         self.run_git_command(cmd)
->>>>>>> 979fac82
 
 
 class GitChangeset(BaseChangeset):
@@ -401,7 +400,7 @@
         which is generally not good. Should be replaced with algorithm
         iterating commits.
         """
-        cmd = 'log --name-status -p %s -- %s | grep "^commit"' % (self.id, path)
+        cmd = 'log --name-status -p %s -- "%s" | grep "^commit"' % (self.id, path)
         so, se = self.repository.run_git_command(cmd)
         ids = re.findall(r'\w{40}', so)
         return [self.repository.get_changeset(id) for id in ids]
@@ -414,7 +413,7 @@
         generally not good. Should be replaced with algorithm iterating
         commits.
         """
-        cmd = 'blame -l --root -r %s -- %s' % (self.id, path)
+        cmd = 'blame -l --root -r %s -- "%s"' % (self.id, path)
         # -l     ==> outputs long shas (and we need all 40 characters)
         # --root ==> doesn't put '^' character for bounderies
         # -r sha ==> blames for the given revision
